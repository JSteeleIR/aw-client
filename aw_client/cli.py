#!/usr/bin/env python3
import argparse
import json
import sys
from datetime import timedelta, datetime, timezone
from pprint import pprint

import aw_client
from aw_core import Event


def _valid_date(s):
    # https://stackoverflow.com/questions/25470844/specify-format-for-input-arguments-argparse-python
    try:
        return datetime.strptime(s, "%Y-%m-%d")
    except ValueError:
        msg = "Not a valid date: '{0}'.".format(s)
        raise argparse.ArgumentTypeError(msg)


# From http://code.activestate.com/recipes/577058/
def _query_yes_no(question, default='no'):
    """Ask a yes/no question via raw_input() and return their answer.

    'question' is a string that is presented to the user.
    'default' is the presumed answer if the user just hits <Enter>.
        It must be 'yes' (the default), 'no' or None (meaning
        an answer is required of the user).

    The 'answer' return value is True for 'yes' or False for 'no'.
    """
    valid = {'yes': True, 'y': True, 'ye': True, 'no': False, 'n': False}
    if default is None:
        prompt = ' [y/n] '
    elif default == 'yes':
        prompt = ' [Y/n] '
    elif default == 'no':
        prompt = ' [y/N] '
    else:
        raise ValueError('invalid default answer: "%s"' % default)

    while True:
        sys.stdout.write(question + prompt)
        choice = input().lower()
        if default is not None and choice == '':
            return valid[default]
        elif choice in valid:
            return valid[choice]
        else:
            sys.stdout.write('Please respond with "yes" or "no" '
                             '(or "y" or "n").\n')


class AWCLIHelper(object):
    """Defines helper methods used throughout aw-cli."""

    def __init__(self, host, port, testing=False, protocol='http'):
        self.client = aw_client.ActivityWatchClient(host=host,
                                                    port=port,
                                                    testing=testing,
                                                    protocol=protocol)

    def CreateHeartbeat(self, bucket, data, timestamp, pulsetime):
        """Create a heartbeat and send it to the server."""
        e = Event(duration=0, data=json.loads(data), timestamp=timestamp)
        print(e)
        self.client.heartbeat(bucket, e, pulsetime)

    def ListBuckets(self):
        """Query the server for buckets and print them out."""
        buckets = self.client.get_buckets()
        print("Buckets:")
        for bucket in buckets:
            print(" - {}".format(bucket))

    def CreateBucket(self, bucket, buckettype):
        """Create a bucket with the given name and type."""
        self.client.create_bucket(bucket, buckettype)
        self.ListBuckets()

    def DeleteBucket(self, bucket, force):
        """Delete the given bucket. Prompts for confirmation unless forced."""
        if force:
            self.client.delete_bucket(bucket)
        elif _query_yes_no("Really Delete bucket %s" % bucket, "no"):
            self.client.delete_bucket(bucket)

    def ListEvents(self, bucket, limit):
        events = self.client.get_events(bucket)
        print("events:")
        for e in events:
            print(" - {} ({}) {}".format(
                e.timestamp.replace(tzinfo=None, microsecond=0),
                str(e.duration).split(".")[0], e.data))

    def QueryEvents(self, query, start, end, cache, name, print_json):
        result = self.client.query(query, start, end, cache=cache, name=name)
        if print_json:
            print(json.dumps(result))
        else:
            for period in result:
                print("Showing 10 out of {} events:".format(len(period)))
                for event in period[:10]:
                    event.pop("id")
                    event.pop("timestamp")
                    print(" - Duration: {} \tData: {}".format(
                        str(timedelta(
                            seconds=event["duration"])).split(".")[0],
                        event["data"]))
                print("Total duration:\t",
                      timedelta(seconds=sum(e["duration"] for e in period)))


def main():
    now = datetime.now(timezone.utc)
    td1day = timedelta(days=1)
    td1yr = timedelta(days=365)

    # Top-Level Argument Parser:
    parser = argparse.ArgumentParser(
        prog='aw-cli',
        description='A CLI utility for interacting with ActivityWatch.')
    parser.set_defaults(which='none')
<<<<<<< HEAD
    parser.add_argument('--host',
                        default='localhost:5600',
                        help='Host to use, on the format HOSTNAME:PORT')
    parser.add_argument("--testing",
                        action="store_true",
                        help='run in testing mode')
=======
    parser.add_argument('--host', default="localhost:5600", help="Host to use, in the format HOSTNAME[:PORT]")
>>>>>>> ddbcaa39

    subparsers = parser.add_subparsers(help='sub-command help')

    # 1st-Level subcommand parsers:
    parser_heartbeat = subparsers.add_parser(
        'heartbeat', help='Send a heartbeat to the server')
    parser_buckets = subparsers.add_parser('buckets',
                                           help='List/Manage Buckets')
    parser_events = subparsers.add_parser('events', help='List/Manage Events')
    parser_query = subparsers.add_parser('query',
                                         help='Query events from bucket')

    # Heartbeat subcommand parser:
    parser_heartbeat.set_defaults(which='heartbeat')
    parser_heartbeat.add_argument('--pulsetime',
                                  default=60,
                                  help='Pulsetime to use')
    parser_heartbeat.add_argument('bucket',
                                  help='bucketname to send heartbeat to')
    parser_heartbeat.add_argument('data',
                                  default='{}',
                                  help='JSON data to send in heartbeat')

    # Buckets subcomand parser (List, Add, Delete):
    parser_buckets.set_defaults(which='buckets')
    buckets_subparser = parser_buckets.add_subparsers(
        title='buckets', help='List/Manage Buckets')
    buckets_list_parser = buckets_subparser.add_parser('list',
                                                       help='List Buckets')
    buckets_add_parser = buckets_subparser.add_parser('add',
                                                      help='Add a Bucket')
    buckets_delete_parser = buckets_subparser.add_parser(
        'delete', help='Delete a Bucket')

    # 2nd-Level 'buckets' subcommand parsers:
    buckets_list_parser.set_defaults(which='buckets.list')
    buckets_add_parser.set_defaults(which='buckets.add')
    buckets_add_parser.add_argument('bucket')
    buckets_add_parser.add_argument('type')
    buckets_delete_parser.set_defaults(which='buckets.delete')
    buckets_delete_parser.add_argument('bucket')
    buckets_delete_parser.add_argument('--force')

    # Events subcommand parser (List, add, modify, delete):
    parser_events.set_defaults(which='events')
    events_subparser = parser_events.add_subparsers(title='events',
                                                    help='List/Manage Events')

    # 2nd-Level 'events' subcommand parsers:
    events_list_parser = events_subparser.add_parser('list',
                                                     help='List Events')
    events_list_parser.set_defaults(which='events.list')
    events_list_parser.add_argument('bucket',
                                    help='The bucket to list events from.')
    events_list_parser.add_argument(
        '--limit',
        type=int,
        default=10,
        help='The number of events to retrieve from the bucket.')
    events_add_parser = events_subparser.add_parser('add', help='Add Events')
    events_add_parser.set_defaults(which='events.add')
    events_add_parser.add_argument('bucket',
                                   help='The bucket to add an event to.')
    events_add_parser.add_argument('data',
                                   default='{}',
                                   help='JSON data for the event.')
    events_add_parser.add_argument('--duration',
                                   type=int,
                                   help='Duration of the event in seconds.')
    events_add_parser.add_argument(
        '--squash_within',
        type=int,
        default=0,
        help=(
            'Lookback period in seconds for which to squash prior events.'
            'Overwrites events beginning within this range with the data '
            'provided for this event, and sets the start time for this event '
            'to the start time from the earliest event squashed. '
            'Defaults to "0" for no-squashing.'))
    #  TODO:  <09-06-19, jsteeleir> # Add Modify Events
    # events_mod_parser = events_subparser.add_parser('modify', help='Modify Events')
    events_delete_parser = events_subparser.add_parser('delete',
                                                       help='Delete Events')
    events_delete_parser.set_defaults(which='events.delete')
    events_delete_parser.add_argument(
        'bucket', help='The bucket to delete the event from.')
    events_delete_parser.add_argument(
        '--force', help='Delete the events without prompting')

    parser_query.set_defaults(which='query')
    parser_query.add_argument('path')
    parser_query.add_argument('--name')
    parser_query.add_argument('--cache', action='store_true')
    parser_query.add_argument('--json',
                              action='store_true',
                              help='Output resulting JSON')
    parser_query.add_argument('--start',
                              default=now - td1day,
                              type=_valid_date)
    parser_query.add_argument('--end',
                              default=now + 10 * td1yr,
                              type=_valid_date)

    args = parser.parse_args()
    # print("Args: {}".format(args))

<<<<<<< HEAD
    cli = AWCLIHelper(host=args.host.split(':')[0],
                      port=args.host.split(':')[1],
                      testing=args.testing)
=======
    client = aw_client.ActivityWatchClient(
        host=args.host.split(':')[0],
        port=(args.host.split(':')[1] if
              (len(args.host.split(':')) > 1) else 5600))
>>>>>>> ddbcaa39

    # TODO: Implement this as switch-case, instead of if/else.
    if args.which == "heartbeat":
        cli.CreateHeartbeat(args.bucket, args.data, now, args.pulsetime)
    elif args.which == "buckets.list":
        cli.ListBuckets()
    elif args.which == "buckets.add":
        cli.CreateBucket(args.bucket, args.type)
    elif args.which == "buckets.delete":
        cli.DeleteBucket(args.bucket, args.force)
    elif args.which == "events":
        parser_events.print_help()
    elif args.which == "events.list":
        cli.ListEvents(args.bucket, args.limit)
    elif args.which == "query":
        with open(args.path) as f:
            query = f.read()
            cli.QueryEvents(query, args.start, args.end, args.cache, args.name,
                            args.json)
    else:
        parser.print_help()


if __name__ == "__main__":
    main()<|MERGE_RESOLUTION|>--- conflicted
+++ resolved
@@ -121,16 +121,11 @@
         prog='aw-cli',
         description='A CLI utility for interacting with ActivityWatch.')
     parser.set_defaults(which='none')
-<<<<<<< HEAD
-    parser.add_argument('--host',
-                        default='localhost:5600',
-                        help='Host to use, on the format HOSTNAME:PORT')
+    parser.add_argument('--host', default="localhost:5600",
+                        help="Host to use, in the format HOSTNAME[:PORT]")
     parser.add_argument("--testing",
                         action="store_true",
                         help='run in testing mode')
-=======
-    parser.add_argument('--host', default="localhost:5600", help="Host to use, in the format HOSTNAME[:PORT]")
->>>>>>> ddbcaa39
 
     subparsers = parser.add_subparsers(help='sub-command help')
 
@@ -237,16 +232,11 @@
     args = parser.parse_args()
     # print("Args: {}".format(args))
 
-<<<<<<< HEAD
-    cli = AWCLIHelper(host=args.host.split(':')[0],
-                      port=args.host.split(':')[1],
-                      testing=args.testing)
-=======
-    client = aw_client.ActivityWatchClient(
+    cli = AWCLIHelper(
         host=args.host.split(':')[0],
         port=(args.host.split(':')[1] if
-              (len(args.host.split(':')) > 1) else 5600))
->>>>>>> ddbcaa39
+              (len(args.host.split(':')) > 1) else 5600),
+        testing=args.testing)
 
     # TODO: Implement this as switch-case, instead of if/else.
     if args.which == "heartbeat":
