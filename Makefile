.PHONY: build

pip_install_args := . --process-dependency-links

ifdef DEV
pip_install_args := --editable $(pip_install_args)
endif

build:
<<<<<<< HEAD
	pip3 install . -r requirements.txt
=======
	pip3 install $(pip_install_args)
>>>>>>> 27276b4b

clean:
	rm -rf build dist
	rm -rf aw_client/__pycache__<|MERGE_RESOLUTION|>--- conflicted
+++ resolved
@@ -1,17 +1,13 @@
 .PHONY: build
 
-pip_install_args := . --process-dependency-links
+pip_install_args := . -r requirements.txt
 
 ifdef DEV
 pip_install_args := --editable $(pip_install_args)
 endif
 
 build:
-<<<<<<< HEAD
-	pip3 install . -r requirements.txt
-=======
 	pip3 install $(pip_install_args)
->>>>>>> 27276b4b
 
 clean:
 	rm -rf build dist
